--- conflicted
+++ resolved
@@ -44,39 +44,26 @@
 
 # Cmdlets
 
-<<<<<<< HEAD
 ## Raw API Functions
 
 These functions return the raw JSON objects from the OpenWeatherMap API
 
 ### `Get-WeatherCurrentRaw -City <name[,country code]> -ApiKey <appid> -Units <imperial|metric|kelvin>`
-=======
-### `Get-WeatherCity -City <name[,country code]> -ApiKey <appid> -Units <imperial|metric|kelvin>`
->>>>>>> e5ca2240
 
 Returns the raw weather city object from the API for you to do whatever you want. 
 Uses the [Current Weather API](http://openweathermap.org/current).
 
-<<<<<<< HEAD
 ### `Get-WeatherForecastRaw -City <name[,country code]> -ApiKey <appid> -Units <imperial|metric|kelvin>`
 
 Returns the raw weather city object from the API for you to do whatever you want. 
 Uses the [Current Weather API](http://openweathermap.org/current).
-=======
-### `Get-WeatherCityCurrentTemperature -City <WeatherCity> -Units <imperial|metric|kelvin>`
->>>>>>> e5ca2240
 
 ## Work with API objects
 
-<<<<<<< HEAD
 ### `Get-WeatherCityTemperature -City <WeatherCity> -Units <imperial|metric|kelvin>`
-=======
-### `Get-WeatherCityCurrentWeather -City <WeatherCity>`
->>>>>>> e5ca2240
 
 Gets the current temp in the provided weather city object (provided by `Get-WeatherCurrentRaw` or `Get-WeatherForecastRaw`)
 
-<<<<<<< HEAD
 ### `Get-WeatherCityStatus -City <WeatherCity> [-Symbol]`
 
 Gets the current weather status (clear, rainy, snowy) in the provided weather city object (provided by `Get-WeatherCity`).
@@ -84,17 +71,11 @@
 
 ## Helpful utilities
 
-=======
->>>>>>> e5ca2240
 ### `Get-WeatherSymbol -Code <weather code>`
 
 Gets a Unicode symbol for the given weather code. Only a limited set available in Windows 10.
 
-<<<<<<< HEAD
 ### `Write-WeatherCurrent -City <name[,country code]> -ApiKey <appid> -Units <imperial|metric|kelvin>`
-=======
-### `Write-WeatherBanner -City <name[,country code]> -ApiKey <appid> -Units <imperial|metric|kelvin>`
->>>>>>> e5ca2240
 
 Displays a colorful banner in the console (useful for startup)
 
